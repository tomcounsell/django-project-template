"""
Core Django settings common to all environments.
"""

import mimetypes

# Detect if we are in a test environment
import sys

<<<<<<< HEAD
=======
from settings.env import BASE_DIR, LOCAL, PRODUCTION, STAGE

>>>>>>> 3046c832
TESTING = "test" in sys.argv or "pytest" in sys.modules

# Application definition
DJANGO_APPS = [
    "unfold",  # before django.contrib.admin
    "unfold.contrib.filters",  # optional, if special filters are needed
    "unfold.contrib.forms",  # optional, if special form elements are needed
    "unfold.contrib.inlines",  # optional, if special inlines are needed
    "unfold.contrib.import_export",  # optional, if django-import-export package is used
    "unfold.contrib.guardian",  # optional, if django-guardian package is used
    "unfold.contrib.simple_history",  # optional, if django-simple-history package is used
    "django.contrib.admin",
    "django.contrib.auth",
    "django.contrib.contenttypes",
    "django.contrib.sessions",
    "django.contrib.messages",
    "django.contrib.staticfiles",
    "django.contrib.humanize",
    "django.contrib.sites",
]

THIRD_PARTY_APPS = [
    "storages",
    # "request", # a statistics module for django. It stores requests in a database for admins to see.
    # "django_user_agents",
    "debug_toolbar",
    "widget_tweaks",
    "rest_framework",
    "rest_framework_api_key",
    "django_filters",
    "django_tailwind_cli",
    "django_htmx",
    "drf_yasg",
    "django_extensions",
]

PROJECT_APPS = [
    "apps.common",
    "apps.integration",
    "apps.api",
    "apps.public",  # for web front-end
    "apps.ai",  # AI integrations and agents
    "apps.staff",  # for staff-only admin tools
]

INSTALLED_APPS = DJANGO_APPS + THIRD_PARTY_APPS + PROJECT_APPS
if LOCAL:
    INSTALLED_APPS += [
        "django_browser_reload",
    ]
SITE_ID = 1

# Middleware configuration
MIDDLEWARE = [
    "apps.common.utilities.django.middleware.APIHeaderMiddleware",
    # "django_user_agents.middleware.UserAgentMiddleware",
    "django.middleware.gzip.GZipMiddleware",
    "debug_toolbar.middleware.DebugToolbarMiddleware",
    # "request_logging.middleware.LoggingMiddleware",
    # "corsheaders.middleware.CorsMiddleware",
    "django.middleware.security.SecurityMiddleware",
    "whitenoise.middleware.WhiteNoiseMiddleware",
    "django.contrib.sessions.middleware.SessionMiddleware",
    "django.middleware.common.CommonMiddleware",
    "django.middleware.csrf.CsrfViewMiddleware",
    "django.contrib.auth.middleware.AuthenticationMiddleware",
    # "request.middleware.RequestMiddleware",
    "django.contrib.messages.middleware.MessageMiddleware",
    "django.middleware.clickjacking.XFrameOptionsMiddleware",
    "django_htmx.middleware.HtmxMiddleware",
    "django_browser_reload.middleware.BrowserReloadMiddleware",
]

# URL configuration
ROOT_URLCONF = "settings.urls"
WSGI_APPLICATION = "settings.wsgi.application"

# Template configuration
TEMPLATES = [
    {
        "BACKEND": "django.template.backends.django.DjangoTemplates",
        "DIRS": [
            BASE_DIR / "templates",
        ],
        "OPTIONS": {
            "context_processors": [
                "django.template.context_processors.debug",
                "django.template.context_processors.request",
                # 'django.template.context_processors.media',
                "django.contrib.auth.context_processors.auth",
                "django.template.context_processors.static",
                "django.contrib.messages.context_processors.messages",
                "apps.public.context_processors.active_navigation",
            ],
            "loaders": [
                (
                    "django.template.loaders.cached.Loader",
                    [
                        # Default Django loader
                        "django.template.loaders.filesystem.Loader",
                        "django.template.loaders.app_directories.Loader",
                    ],
                )
            ],
        },
    },
]

# Static files (CSS, JavaScript, Images)
STATIC_ROOT = BASE_DIR / "staticfiles"
STATIC_URL = "/static/"
# Additional locations of static files
STATICFILES_DIRS = [
    BASE_DIR / "static",
    BASE_DIR / "theme" / "static",
]

STATICFILES_FINDERS = [
    # Default finders
    "django.contrib.staticfiles.finders.FileSystemFinder",
    "django.contrib.staticfiles.finders.AppDirectoriesFinder",
]

STATICFILES_STORAGE = "whitenoise.storage.CompressedManifestStaticFilesStorage"

# Media files (User uploaded files)
MEDIA_ROOT = BASE_DIR / "media"
MEDIA_URL = "/media/"

mimetypes.add_type("text/javascript", ".js", True)
mimetypes.add_type("text/css", ".css", True)

# Authentication settings
AUTH_USER_MODEL = "common.User"
LOGIN_URL = "/account/login"
LOGIN_REDIRECT_URL = "/"

# Password validation
PASSWORD_RESET_TIMEOUT_DAYS = 7
AUTH_PASSWORD_VALIDATORS = [
    {
        "NAME": "django.contrib.auth.password_validation.UserAttributeSimilarityValidator",
    },
    {
        "NAME": "django.contrib.auth.password_validation.MinimumLengthValidator",
    },
    {
        "NAME": "django.contrib.auth.password_validation.CommonPasswordValidator",
    },
    {
        "NAME": "django.contrib.auth.password_validation.NumericPasswordValidator",
    },
]

# Internationalization
LANGUAGE_CODE = "en-us"
TIME_ZONE = "UTC"
USE_I18N = False
USE_L10N = False
USE_TZ = True

# Default primary key field
DEFAULT_AUTO_FIELD = "django.db.models.BigAutoField"

# Request settings
REQUEST_IGNORE_PATHS = (r"^admin/",)

# Template Directories
TEMPLATE_DIRS = [
    BASE_DIR / "templates",
]

# Debug toolbar settings
INTERNAL_IPS = [
    "127.0.0.1",
]

NPM_BIN_PATH = "npm"

# Import Unfold settings

# SSL settings for production
if PRODUCTION or STAGE:
    SECURE_SSL_REDIRECT = True
    SECURE_PROXY_SSL_HEADER = ("HTTP_X_FORWARDED_PROTO", "https")

# Django REST Framework settings
REST_FRAMEWORK = {
    "DEFAULT_AUTHENTICATION_CLASSES": [
        "rest_framework.authentication.BasicAuthentication",
        "rest_framework.authentication.SessionAuthentication",
        "rest_framework.authentication.TokenAuthentication",
        # 'rest_framework_simplejwt.authentication.JWTAuthentication',
    ],
    "DEFAULT_PERMISSION_CLASSES": ("rest_framework.permissions.IsAdminUser",),
    "DEFAULT_FILTER_BACKENDS": ("django_filters.rest_framework.DjangoFilterBackend",),
    "DEFAULT_PAGINATION_CLASS": "rest_framework.pagination.LimitOffsetPagination",
    "PAGE_SIZE": 50,
}

# DRF-YASG (Swagger/OpenAPI) settings
SWAGGER_SETTINGS = {
    "USE_SESSION_AUTH": True,
    "SECURITY_DEFINITIONS": {
        "Basic": {"type": "basic"},
        "Bearer": {"type": "apiKey", "name": "Authorization", "in": "header"},
    },
    "DEFAULT_MODEL_RENDERING": "example",
}

# Silence the warning about compat renderers
SWAGGER_USE_COMPAT_RENDERERS = False<|MERGE_RESOLUTION|>--- conflicted
+++ resolved
@@ -7,11 +7,8 @@
 # Detect if we are in a test environment
 import sys
 
-<<<<<<< HEAD
-=======
 from settings.env import BASE_DIR, LOCAL, PRODUCTION, STAGE
 
->>>>>>> 3046c832
 TESTING = "test" in sys.argv or "pytest" in sys.modules
 
 # Application definition
