--- conflicted
+++ resolved
@@ -2,19 +2,11 @@
 Unit tests for the LoopsClient
 """
 
-<<<<<<< HEAD
-import pytest
-import requests
-from unittest.mock import patch, MagicMock
-from django.test import TestCase
-
-=======
 from unittest.mock import MagicMock, patch
 
 import pytest
 import requests
 from django.test import TestCase, override_settings
->>>>>>> 3046c832
 
 from apps.integration.loops.client import LoopsAPIError, LoopsClient
 
