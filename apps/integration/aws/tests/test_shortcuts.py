"""
Tests for AWS S3 shortcuts.
"""

from unittest import mock

from django.test import TestCase, override_settings

from apps.common.models.upload import Upload
from apps.integration.aws.shortcuts import (
    complete_upload,
    delete_upload,
    get_direct_upload_form_data,
    get_upload_file_url,
)


@override_settings(
    AWS_ACCESS_KEY_ID="test_key",
    AWS_SECRET_ACCESS_KEY="test_secret",
    AWS_S3_BUCKET_NAME="test-bucket",
    AWS_REGION="us-east-1",
)
class AWSShortcutsTestCase(TestCase):
    """Test cases for AWS S3 shortcuts."""

    def setUp(self):
        """Set up test data."""
        # Create test uploads
        self.pending_upload = Upload.objects.create(
            s3_bucket="test-bucket",
            s3_key="uploads/pending-file.txt",
            content_type="text/plain",
            status=Upload.STATUS_PENDING,
        )

        self.complete_upload = Upload.objects.create(
            s3_bucket="test-bucket",
            s3_key="uploads/complete-file.txt",
            content_type="text/plain",
            size=1024,
            status=Upload.STATUS_COMPLETE,
        )

    @mock.patch("apps.integration.aws.shortcuts.S3Client")
    @mock.patch("apps.integration.aws.shortcuts.generate_unique_filename")
    def test_get_direct_upload_form_data(
        self, mock_generate_filename, mock_s3_client_cls
    ):
        """Test generating form data for direct uploads."""
        # Mock S3Client
        mock_client = mock.MagicMock()
        mock_client.bucket_name = "test-bucket"
        mock_client.generate_presigned_post.return_value = {
            "success": True,
            "post_url": "https://test-bucket.s3.amazonaws.com",
            "form_fields": {"key": "uploads/test-uuid.jpg"},
            "file_url": "https://test-bucket.s3.amazonaws.com/uploads/test-uuid.jpg",
            "expires_in": 3600,
        }
        mock_s3_client_cls.return_value = mock_client

        # Mock generate_unique_filename
        mock_generate_filename.return_value = "uploads/test-uuid.jpg"

        # Test generating form data
        result = get_direct_upload_form_data(
            original_filename="test.jpg",
            content_type="image/jpeg",
            max_file_size=5 * 1024 * 1024,
        )

        # Verify result
        self.assertTrue(result["success"])
        self.assertEqual(result["form_url"], "https://test-bucket.s3.amazonaws.com")
        self.assertEqual(result["form_fields"]["key"], "uploads/test-uuid.jpg")
        self.assertIn("upload_id", result)

        # Verify that an Upload instance was created
        upload_id = result["upload_id"]
        upload = Upload.objects.get(id=upload_id)

        self.assertEqual(upload.s3_bucket, "test-bucket")
        self.assertEqual(upload.s3_key, "uploads/test-uuid.jpg")
        self.assertEqual(upload.content_type, "image/jpeg")
        self.assertEqual(upload.name, "test.jpg")
        self.assertEqual(upload.status, Upload.STATUS_PENDING)

        # Test with error
        mock_client.generate_presigned_post.return_value = {
            "success": False,
            "error": "Test error",
        }

        result = get_direct_upload_form_data(original_filename="test.jpg")

        self.assertFalse(result["success"])
        self.assertEqual(result["error"], "Test error")

    @mock.patch("apps.integration.aws.shortcuts.S3Client")
    def test_complete_upload(self, mock_s3_client_cls):
        """Test completing an upload."""
        # Mock S3Client
        mock_client = mock.MagicMock()
        mock_client.get_object_metadata.return_value = {
            "success": True,
            "metadata": {
                "content_type": "text/plain",
                "content_length": 2048,
                "last_modified": "2023-01-01T12:00:00Z",
                "e_tag": '"abcdef123456"',
                "metadata": {"custom": "value"},
            },
        }
        mock_s3_client_cls.return_value = mock_client

        # Test completing a pending upload
        result = complete_upload(
            upload_id=self.pending_upload.id,
            file_size=2048,
            status=Upload.STATUS_COMPLETE,
        )

        # Verify result
        self.assertTrue(result["success"])
        self.assertEqual(result["upload"]["id"], self.pending_upload.id)
        self.assertEqual(result["upload"]["status"], Upload.STATUS_COMPLETE)
        self.assertEqual(result["upload"]["size"], 2048)

        # Verify that the Upload instance was updated
        self.pending_upload.refresh_from_db()
        self.assertEqual(self.pending_upload.status, Upload.STATUS_COMPLETE)
        self.assertEqual(self.pending_upload.size, 2048)
        self.assertIn("last_modified", self.pending_upload.meta_data)
        self.assertIn("e_tag", self.pending_upload.meta_data)

        # Test with error status
        result = complete_upload(
            upload_id=self.complete_upload.id,
            status=Upload.STATUS_ERROR,
            error="Test error",
        )

        # Verify result
        self.assertTrue(result["success"])
        self.assertEqual(result["upload"]["status"], Upload.STATUS_ERROR)

        # Verify that the Upload instance was updated
        self.complete_upload.refresh_from_db()
        self.assertEqual(self.complete_upload.status, Upload.STATUS_ERROR)
        self.assertEqual(self.complete_upload.error, "Test error")

        # Test with non-existent upload ID
        result = complete_upload(upload_id=999999, status=Upload.STATUS_COMPLETE)

        self.assertFalse(result["success"])
        self.assertIn("not found", result["error"])

        # Test with S3 client error
        mock_client.get_object_metadata.side_effect = Exception("Test error")

        # Should still succeed but with warning in logs
        result = complete_upload(
            upload_id=self.pending_upload.id, status=Upload.STATUS_COMPLETE
        )

        self.assertTrue(result["success"])
<<<<<<< HEAD
    
    @mock.patch('apps.common.models.upload.Upload.get_presigned_url')
    def test_get_upload_file_url(self, mock_get_presigned_url):
        """Test getting a URL for an uploaded file."""
        # Mock the get_presigned_url method on the Upload model
        mock_get_presigned_url.return_value = "https://presigned-url/test"
        
=======

    @mock.patch("apps.integration.aws.shortcuts.S3Client")
    def test_get_upload_file_url(self, mock_s3_client_cls):
        """Test getting a URL for an uploaded file."""
        # Mock S3Client for pre-signed URL generation
        mock_client = mock.MagicMock()
        mock_client.generate_presigned_url.return_value = {
            "success": True,
            "url": "https://presigned-url/test",
        }
        mock_s3_client_cls.return_value = mock_client

>>>>>>> 36a92fda
        # Test getting a URL without pre-signing
        result = get_upload_file_url(upload_id=self.complete_upload.id, presigned=False)

        # Verify result
        self.assertTrue(result["success"])
        self.assertEqual(
            result["url"],
            "https://test-bucket.s3.amazonaws.com/uploads/complete-file.txt",
        )
        self.assertFalse(result["presigned"])
        self.assertEqual(result["content_type"], "text/plain")
        self.assertEqual(result["size"], 1024)

        # Test getting a pre-signed URL
        result = get_upload_file_url(upload_id=self.complete_upload.id, presigned=True)

        # Verify result
        self.assertTrue(result["success"])
        self.assertEqual(result["url"], "https://presigned-url/test")
        self.assertTrue(result["presigned"])

        # Test with non-existent upload ID
        result = get_upload_file_url(upload_id=999999)

        self.assertFalse(result["success"])
        self.assertIn("not found", result["error"])
<<<<<<< HEAD
        
        # Test with S3 client error - simulate an exception during presigned URL generation
        mock_get_presigned_url.side_effect = Exception("Test error")
        
        # Test with error in get_presigned_url
        # Test error handling in get_presigned_url
        result = get_upload_file_url(
            upload_id=self.complete_upload.id,
            presigned=True
        )
        
        # Should return an error response, not fallback to regular URL
        self.assertFalse(result["success"])
        self.assertEqual(result["error"], "Test error")
    
=======

        # Test with S3 client error
        mock_client.generate_presigned_url.return_value = {
            "success": False,
            "error": "Test error",
        }

        # Should fall back to regular URL
        result = get_upload_file_url(upload_id=self.complete_upload.id, presigned=True)

        self.assertTrue(result["success"])
        self.assertEqual(
            result["url"],
            "https://test-bucket.s3.amazonaws.com/uploads/complete-file.txt",
        )

>>>>>>> 36a92fda
    def test_delete_upload(self):
        """Test deleting an uploaded file."""
        # Mock the delete_from_s3 method
        with mock.patch.object(Upload, "delete_from_s3") as mock_delete_from_s3:
            mock_delete_from_s3.return_value = True

            # Get initial count
            initial_count = Upload.objects.count()

            # Test deleting an upload
            result = delete_upload(upload_id=self.complete_upload.id)

            # Verify result
            self.assertTrue(result["success"])
            self.assertTrue(result["s3_deleted"])

            # Verify that the Upload instance was deleted
            self.assertEqual(Upload.objects.count(), initial_count - 1)

            # Test with non-existent upload ID
            result = delete_upload(upload_id=999999)

            self.assertFalse(result["success"])
            self.assertIn("not found", result["error"])

            # Test with S3 delete error
            mock_delete_from_s3.side_effect = Exception("Test error")

            # Should still delete the database record
            result = delete_upload(upload_id=self.pending_upload.id)

            self.assertFalse(result["success"])
            self.assertEqual(
                Upload.objects.filter(id=self.pending_upload.id).count(), 1
            )<|MERGE_RESOLUTION|>--- conflicted
+++ resolved
@@ -165,28 +165,12 @@
         )
 
         self.assertTrue(result["success"])
-<<<<<<< HEAD
     
     @mock.patch('apps.common.models.upload.Upload.get_presigned_url')
     def test_get_upload_file_url(self, mock_get_presigned_url):
         """Test getting a URL for an uploaded file."""
         # Mock the get_presigned_url method on the Upload model
         mock_get_presigned_url.return_value = "https://presigned-url/test"
-        
-=======
-
-    @mock.patch("apps.integration.aws.shortcuts.S3Client")
-    def test_get_upload_file_url(self, mock_s3_client_cls):
-        """Test getting a URL for an uploaded file."""
-        # Mock S3Client for pre-signed URL generation
-        mock_client = mock.MagicMock()
-        mock_client.generate_presigned_url.return_value = {
-            "success": True,
-            "url": "https://presigned-url/test",
-        }
-        mock_s3_client_cls.return_value = mock_client
-
->>>>>>> 36a92fda
         # Test getting a URL without pre-signing
         result = get_upload_file_url(upload_id=self.complete_upload.id, presigned=False)
 
@@ -213,7 +197,6 @@
 
         self.assertFalse(result["success"])
         self.assertIn("not found", result["error"])
-<<<<<<< HEAD
         
         # Test with S3 client error - simulate an exception during presigned URL generation
         mock_get_presigned_url.side_effect = Exception("Test error")
@@ -229,24 +212,6 @@
         self.assertFalse(result["success"])
         self.assertEqual(result["error"], "Test error")
     
-=======
-
-        # Test with S3 client error
-        mock_client.generate_presigned_url.return_value = {
-            "success": False,
-            "error": "Test error",
-        }
-
-        # Should fall back to regular URL
-        result = get_upload_file_url(upload_id=self.complete_upload.id, presigned=True)
-
-        self.assertTrue(result["success"])
-        self.assertEqual(
-            result["url"],
-            "https://test-bucket.s3.amazonaws.com/uploads/complete-file.txt",
-        )
-
->>>>>>> 36a92fda
     def test_delete_upload(self):
         """Test deleting an uploaded file."""
         # Mock the delete_from_s3 method
