--- conflicted
+++ resolved
@@ -483,18 +483,6 @@
             tuple: (bucket_name, object_key)
         """
         parsed_url = urlparse(url)
-<<<<<<< HEAD
-        
-        if parsed_url.netloc == 's3.amazonaws.com':
-            # URL format: https://s3.amazonaws.com/bucket-name/key
-            path_parts = parsed_url.path.strip('/').split('/', 1)
-            bucket_name = path_parts[0] if path_parts else ''
-            object_key = path_parts[1] if len(path_parts) > 1 else ''
-        elif parsed_url.netloc.endswith('.s3.amazonaws.com'):
-            # URL format: https://bucket-name.s3.amazonaws.com/key
-            bucket_name = parsed_url.netloc.replace('.s3.amazonaws.com', '')
-            object_key = parsed_url.path.lstrip('/')
-=======
 
         if parsed_url.netloc.endswith("s3.amazonaws.com"):
             # URL format: https://bucket-name.s3.amazonaws.com/key
@@ -503,9 +491,8 @@
         elif parsed_url.netloc == "s3.amazonaws.com":
             # URL format: https://s3.amazonaws.com/bucket-name/key
             path_parts = parsed_url.path.strip("/").split("/", 1)
-            bucket_name = path_parts[0]
+            bucket_name = path_parts[0] if path_parts else ''
             object_key = path_parts[1] if len(path_parts) > 1 else ""
->>>>>>> 36a92fda
         else:
             # Not an S3 URL
             bucket_name = ""
