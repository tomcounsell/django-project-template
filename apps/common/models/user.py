--- conflicted
+++ resolved
@@ -34,7 +34,6 @@
     is_email_verified = models.BooleanField(default=False)
     is_beta_tester = models.BooleanField(default=False)
     agreed_to_terms_at = models.DateTimeField(null=True, blank=True)
-<<<<<<< HEAD
     
     # Add these back to fix migration issues
     has_payment_method = models.BooleanField(default=False)
@@ -50,9 +49,6 @@
         """
         return bool(self.stripe_customer_id and self.stripe_customer_id.strip())
     
-=======
-
->>>>>>> 36a92fda
     @property
     def has_active_subscription(self) -> bool:
         """
@@ -155,8 +151,6 @@
         elif value is False and self.is_agreed_to_terms:
             self.agreed_to_terms_at = None
 
-<<<<<<< HEAD
-
     def get_login_url(self, next_url=None) -> str:
         """
         Generate a magic login URL for this user.
@@ -187,8 +181,6 @@
             
         return url
     
-=======
->>>>>>> 36a92fda
     # MODEL FUNCTIONS
     def __str__(self) -> str:
         """
