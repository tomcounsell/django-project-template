"""
Tests for the Note model and related functionality.
"""

import uuid

from django.contrib.auth import get_user_model
from django.test import TestCase

from ...models import Note
from ..test_behaviors import AuthorableTest, TimestampableTest

User = get_user_model()


class NoteModelTestCase(AuthorableTest, TimestampableTest, TestCase):
    """Test cases for the Note model."""

    model = Note

    def setUp(self):
        """Set up test data."""
        self.user = User.objects.create_user(
            username="testuser", email="testuser@example.com", password="password"
        )

        self.note = Note.objects.create(author=self.user, text="This is a test note")

    def test_note_creation(self):
        """Test that a note can be created with the expected field values."""
        self.assertEqual(self.note.text, "This is a test note")
        self.assertEqual(self.note.author, self.user)
        self.assertIsInstance(self.note.id, uuid.UUID)
        self.assertFalse(self.note.is_author_anonymous)

    def test_empty_text(self):
        """Test that a note can be created with empty text."""
        note = Note.objects.create(author=self.user, text="")
        self.assertEqual(note.text, "")

    def test_anonymous_author(self):
        """Test that a note can be created with an anonymous author."""
        note = Note.objects.create(
            author=self.user, text="Anonymous note", is_author_anonymous=True
        )
        self.assertTrue(note.is_author_anonymous)

    def create_instance(self, **kwargs):
        """Create a Note instance for testing."""
<<<<<<< HEAD
        if 'author' not in kwargs and 'is_author_anonymous' not in kwargs:
            kwargs['author'] = self.user
            
        if 'text' not in kwargs:
            kwargs['text'] = "Test note"
            
        return Note.objects.create(**kwargs)
=======
        return Note.objects.create(author=self.user, **kwargs)
>>>>>>> 36a92fda
<|MERGE_RESOLUTION|>--- conflicted
+++ resolved
@@ -47,14 +47,10 @@
 
     def create_instance(self, **kwargs):
         """Create a Note instance for testing."""
-<<<<<<< HEAD
         if 'author' not in kwargs and 'is_author_anonymous' not in kwargs:
             kwargs['author'] = self.user
             
         if 'text' not in kwargs:
             kwargs['text'] = "Test note"
             
-        return Note.objects.create(**kwargs)
-=======
-        return Note.objects.create(author=self.user, **kwargs)
->>>>>>> 36a92fda
+        return Note.objects.create(**kwargs)