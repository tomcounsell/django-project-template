"""
Tests for the Subscription model.
"""
<<<<<<< HEAD
import pytest
from unittest import mock
=======

>>>>>>> 36a92fda
from datetime import timedelta

import pytest
from django.test import TestCase
from django.utils import timezone

from apps.common.models import Subscription, User


class SubscriptionTestCase(TestCase):
    """Test case for the Subscription model."""

    def setUp(self):
        """Set up test data."""
        self.user = User.objects.create_user(
            username="testuser", email="test@example.com", password="password123"
        )

        # Create a subscription
        self.subscription = Subscription.objects.create(
            stripe_id="sub_test123",
            stripe_customer_id="cus_test123",
            stripe_price_id="price_test123",
            status=Subscription.STATUS_ACTIVE,
            current_period_start=timezone.now(),
            current_period_end=timezone.now() + timedelta(days=30),
            plan_name="Test Plan",
            plan_description="A test subscription plan",
<<<<<<< HEAD
            price=1995,  # $19.95
            user=self.user
=======
            user=self.user,
>>>>>>> 36a92fda
        )

    def test_subscription_creation(self):
        """Test that a subscription can be created."""
        self.assertEqual(self.subscription.stripe_id, "sub_test123")
        self.assertEqual(self.subscription.status, Subscription.STATUS_ACTIVE)
        self.assertEqual(self.subscription.user, self.user)
        self.assertEqual(self.subscription.plan_name, "Test Plan")

    def test_active_property(self):
        """Test the active property."""
        # Active subscription
        self.assertTrue(self.subscription.active)

        # Canceled subscription
        self.subscription.status = Subscription.STATUS_CANCELED
        self.subscription.save()
        self.assertFalse(self.subscription.active)

        # Past due but within period
        self.subscription.status = Subscription.STATUS_ACTIVE
        self.subscription.save()
        self.assertTrue(self.subscription.active)

        # Expired subscription
        self.subscription.current_period_end = timezone.now() - timedelta(days=1)
        self.subscription.save()
        self.assertFalse(self.subscription.active)

    def test_is_trialing_property(self):
        """Test the is_trialing property."""
        # Not trialing
        self.assertFalse(self.subscription.is_trialing)

        # Trialing
        self.subscription.status = Subscription.STATUS_TRIALING
        self.subscription.save()
        self.assertTrue(self.subscription.is_trialing)

    def test_is_canceled_property(self):
        """Test the is_canceled property."""
        # Not canceled
        self.assertFalse(self.subscription.is_canceled)

        # Canceled status
        self.subscription.status = Subscription.STATUS_CANCELED
        self.subscription.save()
        self.assertTrue(self.subscription.is_canceled)

        # Cancel at period end
        self.subscription.status = Subscription.STATUS_ACTIVE
        self.subscription.cancel_at_period_end = True
        self.subscription.save()
        self.assertTrue(self.subscription.is_canceled)

    def test_days_until_renewal_property(self):
        """Test the days_until_renewal property."""
<<<<<<< HEAD
        import pytz
        from datetime import datetime
        
        # Future renewal with fixed datetime (to avoid timing issues)
        now = datetime(2025, 1, 1, 12, 0, 0, tzinfo=pytz.UTC)
        future = now + timedelta(days=15)
        
        with mock.patch('django.utils.timezone.now', return_value=now):
            self.subscription.current_period_end = future
            self.subscription.save()
            self.assertEqual(self.subscription.days_until_renewal, 15)
            
            # Past renewal
            past = now - timedelta(days=5)
            self.subscription.current_period_end = past
            self.subscription.save()
            self.assertEqual(self.subscription.days_until_renewal, 0)
            
            # No renewal date
            self.subscription.current_period_end = None
            self.subscription.save()
            self.assertEqual(self.subscription.days_until_renewal, 0)
    
=======
        # Future renewal
        self.subscription.current_period_end = timezone.now() + timedelta(days=15)
        self.subscription.save()
        self.assertEqual(self.subscription.days_until_renewal, 15)

        # Past renewal
        self.subscription.current_period_end = timezone.now() - timedelta(days=5)
        self.subscription.save()
        self.assertEqual(self.subscription.days_until_renewal, 0)

        # No renewal date
        self.subscription.current_period_end = None
        self.subscription.save()
        self.assertEqual(self.subscription.days_until_renewal, 0)

>>>>>>> 36a92fda
    def test_owner_display_property(self):
        """Test the owner_display property."""
        # User subscription
        self.assertEqual(self.subscription.owner_display, f"User: {self.user.email}")

        # No owner
        self.subscription.user = None
        self.subscription.save()
        self.assertEqual(self.subscription.owner_display, "Unknown")<|MERGE_RESOLUTION|>--- conflicted
+++ resolved
@@ -1,12 +1,8 @@
 """
 Tests for the Subscription model.
 """
-<<<<<<< HEAD
 import pytest
 from unittest import mock
-=======
-
->>>>>>> 36a92fda
 from datetime import timedelta
 
 import pytest
@@ -35,12 +31,8 @@
             current_period_end=timezone.now() + timedelta(days=30),
             plan_name="Test Plan",
             plan_description="A test subscription plan",
-<<<<<<< HEAD
             price=1995,  # $19.95
             user=self.user
-=======
-            user=self.user,
->>>>>>> 36a92fda
         )
 
     def test_subscription_creation(self):
@@ -98,7 +90,6 @@
 
     def test_days_until_renewal_property(self):
         """Test the days_until_renewal property."""
-<<<<<<< HEAD
         import pytz
         from datetime import datetime
         
@@ -122,23 +113,6 @@
             self.subscription.save()
             self.assertEqual(self.subscription.days_until_renewal, 0)
     
-=======
-        # Future renewal
-        self.subscription.current_period_end = timezone.now() + timedelta(days=15)
-        self.subscription.save()
-        self.assertEqual(self.subscription.days_until_renewal, 15)
-
-        # Past renewal
-        self.subscription.current_period_end = timezone.now() - timedelta(days=5)
-        self.subscription.save()
-        self.assertEqual(self.subscription.days_until_renewal, 0)
-
-        # No renewal date
-        self.subscription.current_period_end = None
-        self.subscription.save()
-        self.assertEqual(self.subscription.days_until_renewal, 0)
-
->>>>>>> 36a92fda
     def test_owner_display_property(self):
         """Test the owner_display property."""
         # User subscription
